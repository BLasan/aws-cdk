--- conflicted
+++ resolved
@@ -1,11 +1,7 @@
 import * as fs from 'fs';
 import * as path from 'path';
-<<<<<<< HEAD
-import { App, CustomResourceProvider, CustomResourceProviderRuntime, Duration, Size, Stack } from '../../lib';
-=======
 import { Test } from 'nodeunit';
-import { AssetStaging, CustomResourceProvider, CustomResourceProviderRuntime, Duration, Size, Stack } from '../../lib';
->>>>>>> 31d6e659
+import { AssetStaging, CustomResourceProvider, CustomResourceProviderRuntime, Duration, Size, Stack, App } from '../../lib';
 import { toCloudFormation } from '../util';
 
 const TEST_HANDLER = `${__dirname}/mock-provider`;
